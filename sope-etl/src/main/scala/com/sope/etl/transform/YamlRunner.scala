--- conflicted
+++ resolved
@@ -19,13 +19,8 @@
   def main(args: Array[String]): Unit = {
     val cmdLine = new BasicParser().parse(options, args, true)
     val optionMap = cmdLine.getOptions.map(option => option.getOpt.trim -> option.getValue.trim).toMap
-<<<<<<< HEAD
-    val yamlPath =  optionMap(YamlPathOpt)
-    val yamlTransformer = new YamlDataTransform(YamlFile(yamlPath))
-=======
     val mainYamlFile =  optionMap(MainYamlFileOpt)
-    val yamlTransformer = new YamlDataTransform(mainYamlFile)
->>>>>>> e8e877b1
+    val yamlTransformer = new YamlDataTransform(YamlFile(mainYamlFile))
     logInfo("Successfully parsed YAML File, executing the Flow")
     val sparkConf = new SparkConf().setAppName("Spark: YAML Transformer")
     val session = SparkSession.builder()
