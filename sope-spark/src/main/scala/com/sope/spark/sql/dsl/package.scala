package com.sope.spark.sql

import com.sope.spark.utils.etl.DimensionTable
import com.sope.utils.Logging
import org.apache.spark.sql.functions._
import org.apache.spark.sql.{Column, DataFrame}

import scala.reflect.ClassTag

/**
 * This package consists of Spark SQL DSLs.
 * import to use: "com.sope.spark.sql.dsl._"
 *
 * @author mbadgujar
 */
package object dsl {


  /*
     No Operation Transform
   */
  object NoOp {
    /**
     * No Operation Dataframe function
     *
     * @return [[DFFunc]]
     */
    def apply(): DFFunc = (df: DataFrame) => df
  }


  /*
     Select Transform
   */
  object Select {
    /**
     * Select columns
     *
     * @param columns column names
     * @return [[DFFunc]]
     */
    def apply(columns: String*): DFFunc = (df: DataFrame) => df.selectExpr(columns: _*)

    /**
     * Select columns
     *
     * @param columns Column objects
     * @return [[DFFunc]]
     */
    def apply[T: ClassTag](columns: Column*): DFFunc = (df: DataFrame) => df.select(columns: _*)


    /**
     * Select columns based on provided pattern
     *
     * @param pattern A regular expression to match and select the columns
     * @return [[DFFunc]]
     */
    def apply(pattern: String): DFFunc = (df: DataFrame) => {
      val columnsToSelect = df.columns.filter(_.matches(pattern))
      df.selectExpr(columnsToSelect: _*)
    }

    /**
     * Select columns from given dataframe. The Dataframe on which this function is called should contain all columns from the
     * dataframe used for re-ordering. Useful for doing a 'Union' operation.
     *
     * @param reorderDF [[DataFrame]] which has the ordered columns
     * @return [[DFFunc]]
     */
    def apply(reorderDF: DataFrame): DFFunc = (df: DataFrame) => df.select(reorderDF.getColumns: _*)

    /**
     * Select columns from a dataframe which was joined using aliased dataframes.
     * Useful if you want to get a structure of pre-joined dataframe and include some join columns from opposite side of join.
     *
     * @param priorDF        [[DataFrame]] from which columns will be referred
     * @param alias          alias to be selected
     * @param includeColumns Any columns to be included from the opposite side of join. Should not conflict with aliased columns.
     * @param excludeColumns Any columns to be excluded from alias columns to selected
     * @return [[DFFunc]]
     */
    def apply(priorDF: DataFrame, alias: String, includeColumns: Seq[String] = Nil, excludeColumns: Seq[String] = Nil): DFFunc =
      (df: DataFrame) => df.select(priorDF.getColumns(alias, excludeColumns) ++ includeColumns.map(col): _*)
  }


  /*
    Filter Select Transform
  */
  object SelectNot {
    /**
     * Select columns excepts passed columns
     *
     * @param excludeColumns columns to exclude
     * @return [[DFFunc]]
     */
    def apply(excludeColumns: String*): DFFunc = (df: DataFrame) => df.select(df.getColumns(excludeColumns): _*)

    /**
     * Select columns excepts passed columns from a aliased dataframe
     *
     * @param joinedDF       [[DataFrame]] which has aliased columns
     * @param alias          DF alias
     * @param excludeColumns columns to exclude
     * @return [[DFFunc]]
     */
    def apply(joinedDF: DataFrame, alias: String, excludeColumns: Seq[String]): DFFunc =
      (df: DataFrame) => df.select(joinedDF.getColumns(alias, excludeColumns): _*)
  }


  /*
    Filter Transform
  */
  object Filter {

    /**
     * Filter Dataframe function
     *
     * @param filterCondition [[String]] filter condition
     * @return [[DFFunc]]
     */
    def apply(filterCondition: String): DFFunc = (df: DataFrame) => df.filter(filterCondition)

    /**
     * Filter Dataframe function
     *
     * @param filterCondition [[Column]] filter condition
     * @return [[DFFunc]]
     */
    def apply[T: ClassTag](filterCondition: Column): DFFunc = (df: DataFrame) => df.filter(filterCondition)
  }


  /*
      Rename Transform
    */
  object Rename {

    private val appendFunction = (prefix: Boolean, append: String, columns: Seq[String]) => {
      if (prefix)
        columns.map(column => column -> s"$append$column")
      else
        columns.map(column => column -> s"$column$append")
      }.toMap

    /**
     * Rename columns function
     *
     * @param tuples Tuple of existing name and new name
     * @return [[DFFunc]]
     */
    def apply(tuples: (String, String)*): DFFunc = (df: DataFrame) => df.renameColumns(tuples.toMap)

    /**
     * Append prefix or suffix to all columns
     *
     * @param append String to append to column name
     * @param prefix is true adds as prefix else suffix
     * @return [[DFFunc]]
     */
    def apply(append: String, prefix: Boolean, columns: String*): DFFunc =
      (df: DataFrame) => {
        val columnsToRename = if (columns.isEmpty) df.columns.toSeq else columns
        df.renameColumns(appendFunction(prefix, append, columnsToRename))
      }

    /**
     * Append prefix or suffix to columns which match the provided pattern
     *
     * @param append  String to append to column name
     * @param prefix  is true adds as prefix else suffix
     * @param pattern pattern to match the columns
     * @return [[DFFunc]]
     */
    def apply(append: String, prefix: Boolean, pattern: String): DFFunc =
      (df: DataFrame) => {
        val columnsToRename = df.columns.filter(_.matches(pattern))
        df.renameColumns(appendFunction(prefix, append, columnsToRename))
      }

    /**
<<<<<<< HEAD
      * Find columns which match the provided pattern and rename with provided replacement text
      *
      * @param pattern Pattern to find the columns
      * @param find    Text to replace within column name
      * @param replace Replacement text
      * @return [[DFFunc]]
      */
=======
     * Rename columns with replacing text with provided replacement text
     *
     * @param pattern Pattern to find the columns
     * @param find    Text to replace within column name
     * @param replace Replacement text
     * @return [[DFFunc]]
     */
>>>>>>> a9fd3b3c
    def apply(pattern: String, find: String, replace: String): DFFunc =
      (df: DataFrame) => {
        val columnsToRename = df.columns
          .filter(_.matches(pattern))
          .map(columnName => columnName -> columnName.replaceAll(find, replace))
          .toMap
        df.renameColumns(columnsToRename)
      }
  }


  /*
    Drop Transform
  */
  object Drop {
    /**
     * Drop Columns function
     *
     * @param dropColumns columns to drop
     * @return [[DFFunc]]
     */
    def apply(dropColumns: String*): DFFunc = (df: DataFrame) => df.dropColumns(dropColumns)
  }


  /*
    Column Transformations
  */
  object Transform {
    /**
     * Apply String Expressions Transformations
     *
     * @param tuples column name and string expressions tuple
     * @return [[DFFunc]]
     */
    def apply(tuples: (String, String)*): DFFunc = (df: DataFrame) => df.applyStringExpressions(tuples.toMap)

    /**
     * Apply Column Expressions Transformations
     *
     * @param tuples column name and column expressions tuple
     * @return [[DFFunc]]
     */
    def apply[T: ClassTag](tuples: (String, Column)*): DFFunc = (df: DataFrame) => df.applyColumnExpressions(tuples.toMap)

    /**
<<<<<<< HEAD
      * Apply a column expression to provided columns
      *
      * @param columnFunc column expression
      * @param suffix     suffix to add in case new column is to be derived
      * @param columns    column names to which function is to be applied
      * @return [[DFFunc]]
      */
    def apply(columnFunc: ColFunc, suffix: Option[String], columns: String*): DFFunc = (df: DataFrame) => {
      val columnsToTransform = if (columns.isEmpty) df.columns.toSeq else columns
      df.applyColumnExpressions {
        columnsToTransform.map(column =>
          (if (suffix.isDefined) s"$column${suffix.get}" else column) -> columnFunc(expr(column))).toMap
      }
    }

    /**
      * Apply a column expression to columns which match provided pattern
      *
      * @param columnFunc column expression
      * @param suffix     suffix to add in case new column is to be derived
      * @param pattern    regular expression to select the columns to which transformation will be applied
      * @return [[DFFunc]]
      */
    def apply(columnFunc: ColFunc, suffix: Option[String], pattern: String): DFFunc = (df: DataFrame) => {
=======
     * Apply a column expression to provided columns
     *
     * @param columnFunc column expression
     * @param columns    column names to which function is to be applied
     * @return [[DFFunc]]
     */
    def apply(columnFunc: ColFunc, columns: String*): DFFunc = (df: DataFrame) =>
      df.applyColumnExpressions(columns.map(column => column -> columnFunc(expr(column))).toMap)


    /**
     * Apply a column expression to columns which match provided pattern
     *
     * @param columnFunc column expression
     * @param pattern    regular expression to select the columns to which transformation will be applied
     * @return [[DFFunc]]
     */
    def apply(columnFunc: ColFunc, pattern: String): DFFunc = (df: DataFrame) => {
      val columnToTransform = df.columns.filter(_.matches(pattern))
      df.applyColumnExpressions(columnToTransform.map(column => column -> columnFunc(expr(column))).toMap)
    }


    /**
     * Apply a single argument column expression to provided columns.
     * Use if a new column is to be derived for each for transformation
     *
     * @param suffix     suffix to append to for the new columns
     * @param columnFunc column expression
     * @param columns    List of resultant column and target column names to which function is to be applied
     * @return [[DFFunc]]
     */
    def apply(suffix: String, columnFunc: ColFunc, columns: String*): DFFunc = (df: DataFrame) =>
      df.applyColumnExpressions(columns.map(column => s"$column$suffix" -> columnFunc(expr(column))).toMap)


    /**
     * Apply a single argument column expression to columns which match the provided pattern.
     * Use if a new column is to be derived for each for transformation
     *
     * @param suffix     suffix to append to for the new columns
     * @param columnFunc column expression
     * @param pattern    regular expression to select the columns to which transformation will be applied
     * @return [[DFFunc]]
     */
    def apply(suffix: String, columnFunc: ColFunc, pattern: String): DFFunc = (df: DataFrame) => {
>>>>>>> a9fd3b3c
      val columnToTransform = df.columns.filter(_.matches(pattern))
      df.applyColumnExpressions {
        columnToTransform.map(column =>
          (if (suffix.isDefined) s"$column${suffix.get}" else column) -> columnFunc(expr(column))).toMap
      }
    }

<<<<<<< HEAD
=======
    /**
     * Applies single argument column expression to all columns in dataframe
     *
     * @param columnFunc column expression
     * @return [[DFFunc]]
     */
    def apply(columnFunc: ColFunc): DFFunc = (df: DataFrame) =>
      df.applyColumnExpressions(df.columns.map(column => column -> columnFunc(expr(column))).toMap)
>>>>>>> a9fd3b3c

    /**
     * Apply a multi argument column expression to provided columns.
     *
     * @param columnFunc column expression
     * @param columns    List of resultant column name and source column names/expressions to which the function is to be applied
     * @return [[DFFunc]]
     */
    def apply[T: ClassTag](columnFunc: MultiColFunc, columns: (String, Seq[String])*): DFFunc = (df: DataFrame) =>
      df.applyColumnExpressions(columns.map { case (colName, column) => colName -> columnFunc(column.map(expr)) }.toMap)
  }


  /*
      Generate Sequence numbers for a column based on the previous Maximum sequence value
   */
  object Sequence {
    /**
     * Apply Sequence Function
     *
     * @param startIndex Start index for sequence generation. The Sequence column is assumed as first column in
     *                   the dataframe
     * @return [[DFFunc]]
     */
    def apply(startIndex: Long): DFFunc = (df: DataFrame) => df.generateSequence(startIndex)

    /**
     * Apply Sequence Function
     *
     * @param startIndex Start index for sequence generation
     * @param column     Column name for sequence column
     * @return [[DFFunc]]
     */
    def apply(startIndex: Long, column: String): DFFunc = (df: DataFrame) => df.drop(column).generateSequence(startIndex, Some(column))
  }


  /*
    Join Transform
   */
  object Join extends Logging {

    /**
     * Apply Join Function
     *
     * @param conditions Join columns
     * @return [[DFJoinFunc]]
     */
    def apply(conditions: String*): DFJoinFunc = (ldf: DataFrame, rdf: DataFrame, jType: String) =>
      ldf.join(rdf, conditions.toSeq, jType)


    /**
     * Apply Join Function
     *
     * @param broadcastHint Hint for broadcasting, "left" for broadcast hint to left [[DataFrame]]
     *                      or right for broadcast hint to "right" [[DataFrame]]
     * @param conditions    Join columns
     * @return [[DFJoinFunc]]
     */
    def apply(broadcastHint: Option[String], conditions: String*): DFJoinFunc =
      (ldf: DataFrame, rdf: DataFrame, jType: String) =>
        broadcastHint.map(_.toLowerCase) match {
          case Some("left") =>
            logInfo("Broadcast hint provided for left dataframe")
            broadcast(ldf).join(rdf, conditions.toSeq, jType)
          case Some("right") =>
            logInfo("Broadcast hint provided for right dataframe")
            ldf.join(broadcast(rdf), conditions.toSeq, jType)
          case _ => ldf.join(rdf, conditions.toSeq, jType)
        }


    /**
     * Apply Join Function
     *
     * @param broadcastHint Hint for broadcasting, "left" for broadcast hint to left [[DataFrame]]
     *                      or right for broadcast hint to "right" [[DataFrame]]
     * @param conditions    Join Column Expression
     * @return [[DFJoinFunc]]
     */
    def apply(broadcastHint: Option[String], conditions: Column): DFJoinFunc =
      (ldf: DataFrame, rdf: DataFrame, jType: String) =>
        broadcastHint.map(_.toLowerCase) match {
          case Some("left") =>
            logInfo("Broadcast hint provided for left dataframe")
            broadcast(ldf).join(rdf, conditions, jType)
          case Some("right") =>
            logInfo("Broadcast hint provided for right dataframe")
            ldf.join(broadcast(rdf), conditions, jType)
          case _ => ldf.join(rdf, conditions, jType)
        }
  }

  /*
   Aggregate Transform
  */
  object Aggregate {
    /**
     * Apply Column Aggregate Function
     *
     * @param aggregateStrExprs String expressions for aggregation
     * @return [[DFFunc]]
     */
    def apply(aggregateStrExprs: String*): DFFunc = {
      val aggregateExprs = aggregateStrExprs.map(expr)
      df: DataFrame => df.agg(aggregateExprs.head, aggregateExprs.tail: _*)
    }

    /**
     * Apply Column Aggregate Function
     *
     * @param aggregateExprs Column expressions for aggregation
     * @return [[DFFunc]]
     */
    def apply[T: ClassTag](aggregateExprs: Column*): DFFunc = (df: DataFrame) => df.agg(aggregateExprs.head, aggregateExprs.tail: _*)
  }

  /*
     Group Transform
    */
  object GroupBy {
    /**
     * Apply Group Function
     *
     * @param groupColumns Group columns
     * @return [[DFGroupFunc]]
     */
    def apply(groupColumns: String*): DFGroupFunc = apply(groupColumns.map(expr): _*)

    /**
     * Apply Group Function
     *
     * @param groupColumns Group column Expressions
     * @return [[DFGroupFunc]]
     */
    def apply[T: ClassTag](groupColumns: Column*): DFGroupFunc =
      (df: DataFrame, columns: Seq[Column]) => df.groupBy(groupColumns: _*).agg(columns.head, columns.tail: _*)

  }


  object GroupByAndPivot {

    /**
     * Apply Group Function
     *
     * @param groupColumns Group columns
     * @param pivotColumn  pivot column
     * @return [[DFGroupFunc]]
     */
    def apply(groupColumns: String*)(pivotColumn: Option[String] = None): DFGroupFunc =
      apply(groupColumns.map(expr): _*)(pivotColumn)

    /**
     * Apply Group Function
     *
     * @param groupColumns Group column Expressions
     * @param pivotColumn  pivot column
     * @return [[DFGroupFunc]]
     */
    def apply[T: ClassTag](groupColumns: Column*)(pivotColumn: Option[String]): DFGroupFunc =
      (df: DataFrame, columns: Seq[Column]) => {
        val grouped = df.groupBy(groupColumns: _*)
        pivotColumn match {
          case Some(pivot) => grouped.pivot(pivot).agg(columns.head, columns.tail: _*)
          case None => grouped.agg(columns.head, columns.tail: _*)
        }
      }
  }

  /*
     Union Transform
    */
  object Union {
    /**
     * Apply Union transform on provided dataframes
     *
     * @param dataframes [[DataFrame]]s to be unioned
     * @return [[DFFunc]]
     */
    def apply(dataframes: DataFrame*): DFFunc = (df: DataFrame) => dataframes.foldLeft(df)(_ union _)
  }

  /*
   Intersect Transform
  */
  object Intersect {
    /**
     * Apply Intersect transform on provided dataframes
     *
     * @param dataframes [[DataFrame]]s to be intersected
     * @return [[DFFunc]]
     */
    def apply(dataframes: DataFrame*): DFFunc = (df: DataFrame) => dataframes.foldLeft(df)(_ intersect _)
  }

  /*
   Except Transform
  */
  object Except {
    /**
     * Apply Except transform on provided dataframes
     *
     * @param dataframes [[DataFrame]]s for except transformation
     * @return [[DFFunc]]
     */
    def apply(dataframes: DataFrame*): DFFunc = (df: DataFrame) => dataframes.foldLeft(df)(_ except _)
  }

  /*
   OrderBy Transform
  */
  object OrderBy {
    /**
     * Apply order by transform
     *
     * @param columns Column names followed by ':' and sort order, e.g. col1:desc, col2:asc
     *                or just column name which will asc ordering by default
     * @return [[DFFunc]]
     */
    def apply(columns: String*): DFFunc = (df: DataFrame) =>
      df.orderBy(columns.map(exp =>
        if (exp.toLowerCase.endsWith("desc"))
          desc(exp.split(":").head)
        else
          col(exp.split(":").head)): _*)

    /**
     * Apply order by transform
     *
     * @param columns [[Column]] objects
     * @return [[DFFunc]]
     */
    def apply[T: ClassTag](columns: Column*): DFFunc = (df: DataFrame) => df.orderBy(columns: _*)
  }

  /*
   DropDuplicates Transform
  */
  object DropDuplicates {
    /**
     * Apply drop duplicates transform
     *
     * @param columns Column names on which duplicates will be dropped
     * @return [[DFFunc]]
     */
    def apply(columns: String*): DFFunc = (df: DataFrame) => df.dropDuplicates(columns.head, columns.tail: _*)
  }

  /*
   Distinct Transform
  */
  object Distinct {
    /**
     * Apply Distinct duplicates transform
     *
     * @return [[DFFunc]]
     */
    def apply(): DFFunc = (df: DataFrame) => df.distinct
  }

  /*
   Limit Transform
  */
  object Limit {
    /**
     * Apply Limit transform
     *
     * @param n number of rows
     * @return [[DFFunc]]
     */
    def apply(n: Int): DFFunc = (df: DataFrame) => df.limit(n)
  }


  /*
    Cube Transform
   */
  object Cube {
    /**
     * Apply Cube Function
     *
     * @param groupColumns Group columns
     * @return [[DFGroupFunc]]
     */
    def apply(groupColumns: String*): DFGroupFunc =
      (df: DataFrame, columns: Seq[Column]) =>
        df.cube(groupColumns.head, groupColumns.tail: _*).agg(columns.head, columns.tail: _*)

    /**
     * Apply Cube Function
     *
     * @param groupColumns Group column Expressions
     * @return [[DFGroupFunc]]
     */
    def apply[T: ClassTag](groupColumns: Column*): DFGroupFunc =
      (df: DataFrame, columns: Seq[Column]) =>
        df.cube(groupColumns: _*).agg(columns.head, columns.tail: _*)
  }


  /*
    Unstruct the fields in a given Struct as columns.
   */
  object Unstruct {
    /**
     * Apply Unstruct function
     *
     * @param unstructCol      unstruct column name
     * @param keepStructColumn Pass true to keep the sturct column, else will be dropped.
     * @return [[DFFunc]]
     */
    def apply(unstructCol: String, keepStructColumn: Boolean = true): DFFunc =
      (df: DataFrame) => df.unstruct(unstructCol, keepStructColumn)
  }


  /*
      Update/Add Surrogate key columns by joining on the 'Key' dimension table.
   */
  object UpdateKeys {

    /**
     * Update/Add Surrogate key columns by joining on the 'Key' dimension table.
     * It is assumed that the key column naming convention is followed. e.g. 'sale_date' column will have key column 'sale_date_key'
     *
     * @param columns     Columns for which key columns are to be generated.
     * @param keyTable    Key Dimension table
     * @param joinColumn  Join column
     * @param valueColumn 'Key' value column
     * @return [[DFFunc]]
     */
    def apply(columns: Seq[String], keyTable: DataFrame, joinColumn: String, valueColumn: String): DFFunc =
      (df: DataFrame) => df.updateKeys(columns, keyTable, joinColumn, valueColumn)
  }


  /*
      NA Functions
   */
  object NA {
    /**
     * Apply NA functions with default Numeric and String column values
     *
     * @param defaultNumeric Default Numeric value
     * @param defaultString  Default String value
     * @return [[DFFunc]]
     */
    def apply(defaultNumeric: Double, defaultString: String, columns: Seq[String] = Nil): DFFunc =
      (df: DataFrame) => columns match {
        case Nil => df.na.fill(defaultNumeric).na.fill(defaultString)
        case _ => df.na.fill(defaultNumeric, columns).na.fill(defaultString, columns)
      }

    /**
     * Apply NA functions with default values for porvided columns in map
     *
     * @param valueMap mapping of default null values for specified columns in map
     * @return [[DFFunc]]
     */
    def apply(valueMap: Map[String, Any]): DFFunc = (df: DataFrame) => df.na.fill(valueMap)
  }


  /*
      Get Dimension Change Set
   */
  object DimensionChangeSet {
    /**
     * Get the dimension change set for the provided input data.
     * The resultant dataframe will contain a columns named 'change_status' containing the
     * change statuses: INSERT, UPDATE, NCD, INVALID
     *
     * @param dimensionDF     [[DataFrame]] Dimension table dataframe
     * @param surrogateKey    [[String]] Surrogate key column name
     * @param naturalKeys     [[Seq[String]] List of natural key columns for the Dimension
     * @param derivedColumns  [[Seq[String]] List of derived columns for the Dimension. Derived columns will not be considered for SCD
     *                        For update records, If source has the derived columns then source value will be considered else target values
     * @param metaColumns     [[Seq[String]] List of meta columns for the Dimension table. Meta columns will not be considered for SCD
     *                        Meta columns will be null for the insert and update records
     * @param incrementalLoad Flag denoting whether it is a incremental load or full load
     * @return [[DFFunc]]
     */
    def apply(dimensionDF: DataFrame,
              surrogateKey: String,
              naturalKeys: Seq[String],
              derivedColumns: Seq[String] = Seq(),
              metaColumns: Seq[String] = Seq(),
              incrementalLoad: Boolean = true): DFFunc = {
      inputData: DataFrame =>
        DimensionTable(dimensionDF, surrogateKey, naturalKeys, derivedColumns, metaColumns)
          .getDimensionChangeSet(inputData, incrementalLoad).getUnion
    }
  }


  /*
      Routes, useful for splitting dataset
   */
  object Routes {

    /**
     * Returns a list of [[DFFunc]] that will each filter on the respective conditions
     * A non-matching condition is returned as the last [[DFFunc]]
     *
     * @param routingConditions [[Column]] conditions
     * @return [[DFFuncSeq]]
     */
    def apply(routingConditions: Column*): DFFuncSeq = routingConditions
      .map { condition => (df: DataFrame) => df.filter(condition) } :+ {
      df: DataFrame => df.filter(routingConditions.map { condition => not(condition) }.reduce(_ and _))
    }

    /**
     * Returns a list of [[DFFunc]] that will each filter on the respective string expressions
     * A non-matching condition is returned as the last [[DFFunc]]
     *
     * @param routingConditions [[String]] String expressions
     * @return [[DFFuncSeq]]
     */
    def apply[T: ClassTag](routingConditions: String*): DFFuncSeq = apply(routingConditions.map(expr): _*)

    /**
     * Returns a Map of identifier and [[DFFunc]] that will each filter on the respective conditions
     * A non-matching condition is returned by an identifier named "default"
     *
     * @param routingConditions [[Column]] conditions
     * @return [[DFFuncMap]]
     */
    def apply(routingConditions: (String, Column)*): DFFuncMap = routingConditions
      .unzip match {
      case (names, conditions) => (names :+ "default", apply(conditions: _*)).zipped.toMap
    }

    /**
     * Returns a Map of identifier and [[DFFunc]] that will each filter on the respective string expressions
     * A non-matching condition is returned by an identifier named "default"
     *
     * @param routingConditions String expressions
     * @return [[DFFuncMap]]
     */
    def apply[T: ClassTag](routingConditions: (String, String)*): DFFuncMap = apply(
      routingConditions.map { case (name, condition) => (name, expr(condition)) }: _*
    )
  }

  /*
       Splits dataset into binary set
   */
  object Partition {
    /**
     * Partition based on provided column condition. The first set is for the matching criteria
     *
     * @param condition Column condition
     * @return [[DFFuncSeq]]
     */
    def apply(condition: Column): DFFuncSeq = Routes(condition)

    /**
     * Partition based on provided string expression. The first set is for the matching criteria
     *
     * @param condition String expression
     * @return [[DFFuncSeq]]
     */
    def apply(condition: String): DFFuncSeq = apply(expr(condition))
  }

  /*
      DQCheck
   */
  object DQCheck {
    private val DQStatusSuffix = "dq_failed"
    private val DQColumnListSuffix = "dq_failed_columns"

    /**
     * Applies Data Quality Check. A new column will be created with {original_column_name}_dq_failed
     * which will contain the failed status. Another column with {id}_dq_failed_columns lists all the
     * columns names that failed the check for the overall data row.
     *
     * @param id         the data check id
     * @param dqFunction [[ColFunc]] data check function
     * @param columns    Columns on which DQ is to be applied
     * @return [[DFFunc]]
     */
    def apply(id: String, dqFunction: ColFunc, columns: Seq[Column]): DFFunc = {
      columns match {
        case Nil => NoOp()
        case _ =>
          Transform(columns.map(column => s"${column}_${id}_$DQStatusSuffix" -> dqFunction(column)): _*) +
            Transform {
              val dqColumns = columns.map(column =>
                when(col(s"${column}_${id}_$DQStatusSuffix") === true, lit(column.toString)).otherwise(lit(null)))
              s"${id}_$DQColumnListSuffix" -> concat_ws(",", dqColumns: _*)
            }
      }
    }

    /**
     * Applies Data Quality Check. A new column will be created with {original_column_name}_dq_failed
     * which will contain the failed status. Another column with {id}_dq_failed_columns lists all the
     * columns names that failed the check for the overall data row.
     *
     * @param id         the data check id
     * @param dqFunction [[ColFunc]] data check function
     * @param columns    Columns on which DQ is to be applied
     * @return [[DFFunc]]
     */
    def apply[T: ClassTag](id: String, dqFunction: ColFunc, columns: Seq[String]): DFFunc = DQCheck(id, dqFunction, columns.map(col))
  }


  object Repartition {

    /**
     * Applies repartitioning
     *
     * @param numPartitions Number of partitions, optional
     * @param columns       [[Column]]s to partition on
     * @return [[DFFunc]]
     */
    def apply(numPartitions: Option[Int], columns: Column*): DFFunc = (df: DataFrame) => {
      (numPartitions, columns) match {
        case (None, Nil) => df /* do nothing */
        case (Some(0), Nil) => df /* do nothing */
        case (None, cols) => df.repartition(cols: _*)
        case (Some(0), cols) => df.repartition(cols: _*)
        case (Some(number), Nil) => df.repartition(number)
        case (Some(number), cols) => df.repartition(number, cols: _*)
      }
    }

    /**
     * Applies repartitioning
     *
     * @param numPartitions Number of partitions, optional
     * @param columns       String expressions to partition on
     * @return [[DFFunc]]
     */
    def apply[T: ClassTag](numPartitions: Option[Int], columns: String*): DFFunc =
      apply(numPartitions, columns.map(expr): _*)
  }


  object Coalesce {
    /**
     * Applies Coalesce
     *
     * @param numPartitions number of partitions
     * @return [[DFFunc]]
     */
    def apply(numPartitions: Int): DFFunc = (df: DataFrame) => df.coalesce(numPartitions)
  }

  /*
      Dataframe Implicit methods
   */
  implicit class DFImplicits(dataframe: DataFrame) {
    /**
     * Apply transformation funtion to [[DataFrame]]
     *
     * @param func transformation funtion [[DFFunc]]
     * @return [[DataFrame]]
     */
    def -->(func: DFFunc): DataFrame = dataframe.transform(func)
  }


  /*
    [[DFFunc]] implicits
   */
  implicit class DFFuncImplicits(dfFunc: DFFunc) {

    /**
     * Apply Transformation function to passed [[DataFrame]]
     *
     * @param df dataframe
     * @return [[DataFrame]]
     */
    def using(df: DataFrame): DataFrame = df.transform(dfFunc)

    /**
     * Apply Transformation function to passed [[DataFrame]]
     *
     * @param df dataframe
     * @return [[DataFrame]]
     */
    def -->(df: DataFrame): DataFrame = using(df)

    /**
     * Compose [[DFFunc]] transformations
     *
     * @param rightDFFunc [[DFFunc]] transformation
     * @return [[DFFunc]]
     */
    def +(rightDFFunc: DFFunc): DFFunc = dfFunc andThen rightDFFunc

    /**
     * Compose [[DFFuncSeq]] transformations.
     *
     * @param rightDFFuncSeq [[DFFuncSeq]] transformation
     * @return [[DFFuncSeq]]
     */
    def +(rightDFFuncSeq: DFFuncSeq): DFFuncSeq = rightDFFuncSeq.map(dfFunc + _)

    /**
     * Compose [[DFFuncMap]] transformations
     *
     * @param rightDFFuncMap [[DFFuncMap]] transformation
     * @return [[DFFuncMap]]
     */
    def +(rightDFFuncMap: DFFuncMap): DFFuncMap = rightDFFuncMap.map {
      case (name, rightFunc) => name -> (dfFunc + rightFunc)
    }

    /**
     * Compose [[DFFuncMapSelective]] transformations
     *
     * @param dfFuncMapSelectiveLeft [[DFFuncMapSelective]] transformation
     * @return [[DFFuncMap]]
     */
    def +(dfFuncMapSelectiveLeft: DFFuncMapSelective): DFFuncMap = dfFuncMapSelectiveLeft match {
      case (name, dfFuncMap) => dfFuncMap.map {
        case (key, rightFunc) => if (name == key) key -> (dfFunc + rightFunc) else key -> rightFunc
      }
    }
  }

  /*
    [[DFFuncSeq]] implicits
   */
  implicit class SeqDFFuncImplicits(dfFuncSeq: DFFuncSeq) {

    /**
     * Apply all transformations in the [[DFFuncSeq]] to passed [[DataFrame]]
     *
     * @param df dataframe
     * @return [[Seq]] of [[DataFrame]]
     */
    def using(df: DataFrame): Seq[DataFrame] = dfFuncSeq.map(_ using df)

    /**
     * Apply all transformations in the [[DFFuncSeq]] to passed [[DataFrame]]
     *
     * @param df dataframe
     * @return [[Seq]] of [[DataFrame]]
     */
    def -->(df: DataFrame): Seq[DataFrame] = using(df)

    /**
     * Compose [[DFFunc]] transformations
     *
     * @param rightDFFunc [[DFFunc]] transformation
     * @return [[DFFunc]]
     */
    def +(rightDFFunc: DFFunc): DFFuncSeq = dfFuncSeq.map(_ + rightDFFunc)

    /**
     * Compose [[DFFuncSeq]] transformations
     *
     * @param rightDFFuncs [[DFFuncSeq]] transformation
     * @return [[DFFuncSeq]]
     */
    def +(rightDFFuncs: DFFuncSeq): DFFuncSeq = dfFuncSeq.flatMap(left => rightDFFuncs.map(left + _))
  }

  /*
    [[DFFuncMap]] implicits
   */
  implicit class MapDFFuncImplicits(dfFuncMap: DFFuncMap) {

    /**
     * Apply all transformations in the [[DFFuncMap]] to passed [[DataFrame]]
     *
     * @param df dataframe
     * @return Map of identifier as key and [[DataFrame]] as value
     */
    def using(df: DataFrame): Map[String, DataFrame] = dfFuncMap.mapValues(_ using df)

    /**
     * Apply all transformations in the [[DFFuncMap]] to passed [[DataFrame]]
     *
     * @param df dataframe
     * @return Map of identifier as key and [[DataFrame]] as value
     */
    def -->(df: DataFrame): Map[String, DataFrame] = using(df)

    /**
     * Compose [[DFFunc]] transformations
     *
     * @param rightDFFunc [[DFFunc]] transformation
     * @return [[DFFunc]]
     */
    def +(rightDFFunc: DFFunc): DFFuncMap = dfFuncMap.mapValues(_ + rightDFFunc)

    /**
     * Compose [[DFFunc]] transformations on provided identifier
     *
     * @param rightDFFunc [[DFFunc]] transformation
     * @return [[DFFunc]]
     */
    def +(name: String, rightDFFunc: DFFunc): DFFuncMap = dfFuncMap.map {
      case (key, func) => if (name == key) key -> (func + rightDFFunc) else key -> func
    }

    /**
     * Compose [[DFFuncMap]] transformations
     *
     * @param rightDFFuncs [[DFFuncMap]] transformation
     * @return [[DFFuncMap]]
     */
    def +(rightDFFuncs: DFFuncMap): DFFuncMap = dfFuncMap.flatMap {
      case (leftKey, leftFunc) =>
        rightDFFuncs.map { case (rightKey, rightFunc) => (leftKey + rightKey) -> (leftFunc + rightFunc) }
    }
  }

  /*
    [[DFFuncMapSelective]] implicits
   */
  implicit class MapDFFuncSelectiveImplicits(dfFuncMapSelective: DFFuncMapSelective) {

    /**
     * Compose [[DFFunc]] transformation
     *
     * @param rightDFFunc [[DFFunc]] transformation
     * @return [[DFFuncMap]]
     */
    def +(rightDFFunc: DFFunc): DFFuncMap = dfFuncMapSelective match {
      case (name, dfFuncMap) => dfFuncMap.map {
        case (key, func) => if (name == key) key -> (func + rightDFFunc) else key -> func
      }
    }
  }


  /*
      Join Function implicits
   */
  implicit class DFJoinFuncImplicits(dfJFunc: DFJoinFunc) {

    /**
     * Inner join
     *
     * @param rightDF join [[DataFrame]]
     * @return [[DFFunc]]
     */
    def inner(rightDF: DataFrame): DFFunc = dfJFunc(_: DataFrame, rightDF, "inner")

    /**
     * Inner join
     *
     * @param rightDF join [[DataFrame]]
     * @return [[DFFunc]]
     */
    def ><(rightDF: DataFrame): DFFunc = dfJFunc(_: DataFrame, rightDF, "inner")

    /**
     * Left join
     *
     * @param rightDF join [[DataFrame]]
     * @return [[DFFunc]]
     */
    def left(rightDF: DataFrame): DFFunc = dfJFunc(_: DataFrame, rightDF, "left")

    /**
     * Left join
     *
     * @param rightDF join [[DataFrame]]
     * @return [[DFFunc]]
     */
    def <<(rightDF: DataFrame): DFFunc = dfJFunc(_: DataFrame, rightDF, "left")

    /**
     * Right join
     *
     * @param rightDF join [[DataFrame]]
     * @return [[DFFunc]]
     */
    def right(rightDF: DataFrame): DFFunc = dfJFunc(_: DataFrame, rightDF, "right")

    /**
     * Right join
     *
     * @param rightDF join [[DataFrame]]
     * @return [[DFFunc]]
     */
    def >>(rightDF: DataFrame): DFFunc = dfJFunc(_: DataFrame, rightDF, "right")

    /**
     * Full join
     *
     * @param rightDF join [[DataFrame]]
     * @return [[DFFunc]]
     */
    def full(rightDF: DataFrame): DFFunc = dfJFunc(_: DataFrame, rightDF, "full")

    /**
     * Full join
     *
     * @param rightDF join [[DataFrame]]
     * @return [[DFFunc]]
     */
    def <>(rightDF: DataFrame): DFFunc = dfJFunc(_: DataFrame, rightDF, "full")
  }

   /*
     Group function implicits
   */
  implicit class DFGroupFuncImplicits(dfGFunc: DFGroupFunc) {

     /**
      * Apply Aggregation expressions for Group by
      *
      * @param aggExprs Aggregation column expressions
      * @return [[DFFunc]]
      */
    def agg(aggExprs: Column*): DFFunc = dfGFunc(_: DataFrame, aggExprs)

    /**
     * Apply Aggregation expressions for Group by
     *
     * @param aggExprs Aggregation column expressions
     * @return [[DFFunc]]
     */
    def ^(aggExprs: Column*): DFFunc = agg(aggExprs: _*)

     /**
      * Apply Aggregation expressions for Group by
      *
      * @param aggExprs Aggregation String expressions
      * @return [[DFFunc]]
      */
     def agg[T: ClassTag](aggExprs: String*): DFFunc = agg(aggExprs.map(expr): _*)

    /**
     * Apply Aggregation expressions for Group by
     *
     * @param aggExprs Aggregation String expressions
     * @return [[DFFunc]]
     */
    def ^[T: ClassTag](aggExprs: String*): DFFunc = agg(aggExprs: _*)
  }

}<|MERGE_RESOLUTION|>--- conflicted
+++ resolved
@@ -181,7 +181,6 @@
       }
 
     /**
-<<<<<<< HEAD
       * Find columns which match the provided pattern and rename with provided replacement text
       *
       * @param pattern Pattern to find the columns
@@ -189,15 +188,6 @@
       * @param replace Replacement text
       * @return [[DFFunc]]
       */
-=======
-     * Rename columns with replacing text with provided replacement text
-     *
-     * @param pattern Pattern to find the columns
-     * @param find    Text to replace within column name
-     * @param replace Replacement text
-     * @return [[DFFunc]]
-     */
->>>>>>> a9fd3b3c
     def apply(pattern: String, find: String, replace: String): DFFunc =
       (df: DataFrame) => {
         val columnsToRename = df.columns
@@ -244,7 +234,6 @@
     def apply[T: ClassTag](tuples: (String, Column)*): DFFunc = (df: DataFrame) => df.applyColumnExpressions(tuples.toMap)
 
     /**
-<<<<<<< HEAD
       * Apply a column expression to provided columns
       *
       * @param columnFunc column expression
@@ -269,72 +258,12 @@
       * @return [[DFFunc]]
       */
     def apply(columnFunc: ColFunc, suffix: Option[String], pattern: String): DFFunc = (df: DataFrame) => {
-=======
-     * Apply a column expression to provided columns
-     *
-     * @param columnFunc column expression
-     * @param columns    column names to which function is to be applied
-     * @return [[DFFunc]]
-     */
-    def apply(columnFunc: ColFunc, columns: String*): DFFunc = (df: DataFrame) =>
-      df.applyColumnExpressions(columns.map(column => column -> columnFunc(expr(column))).toMap)
-
-
-    /**
-     * Apply a column expression to columns which match provided pattern
-     *
-     * @param columnFunc column expression
-     * @param pattern    regular expression to select the columns to which transformation will be applied
-     * @return [[DFFunc]]
-     */
-    def apply(columnFunc: ColFunc, pattern: String): DFFunc = (df: DataFrame) => {
-      val columnToTransform = df.columns.filter(_.matches(pattern))
-      df.applyColumnExpressions(columnToTransform.map(column => column -> columnFunc(expr(column))).toMap)
-    }
-
-
-    /**
-     * Apply a single argument column expression to provided columns.
-     * Use if a new column is to be derived for each for transformation
-     *
-     * @param suffix     suffix to append to for the new columns
-     * @param columnFunc column expression
-     * @param columns    List of resultant column and target column names to which function is to be applied
-     * @return [[DFFunc]]
-     */
-    def apply(suffix: String, columnFunc: ColFunc, columns: String*): DFFunc = (df: DataFrame) =>
-      df.applyColumnExpressions(columns.map(column => s"$column$suffix" -> columnFunc(expr(column))).toMap)
-
-
-    /**
-     * Apply a single argument column expression to columns which match the provided pattern.
-     * Use if a new column is to be derived for each for transformation
-     *
-     * @param suffix     suffix to append to for the new columns
-     * @param columnFunc column expression
-     * @param pattern    regular expression to select the columns to which transformation will be applied
-     * @return [[DFFunc]]
-     */
-    def apply(suffix: String, columnFunc: ColFunc, pattern: String): DFFunc = (df: DataFrame) => {
->>>>>>> a9fd3b3c
       val columnToTransform = df.columns.filter(_.matches(pattern))
       df.applyColumnExpressions {
         columnToTransform.map(column =>
           (if (suffix.isDefined) s"$column${suffix.get}" else column) -> columnFunc(expr(column))).toMap
       }
     }
-
-<<<<<<< HEAD
-=======
-    /**
-     * Applies single argument column expression to all columns in dataframe
-     *
-     * @param columnFunc column expression
-     * @return [[DFFunc]]
-     */
-    def apply(columnFunc: ColFunc): DFFunc = (df: DataFrame) =>
-      df.applyColumnExpressions(df.columns.map(column => column -> columnFunc(expr(column))).toMap)
->>>>>>> a9fd3b3c
 
     /**
      * Apply a multi argument column expression to provided columns.
